# Ultralytics 🚀 AGPL-3.0 License - https://ultralytics.com/license
"""
Export a YOLO PyTorch model to other formats. TensorFlow exports authored by https://github.com/zldrobit.

Format                  | `format=argument`         | Model
---                     | ---                       | ---
PyTorch                 | -                         | yolo11n.pt
TorchScript             | `torchscript`             | yolo11n.torchscript
ONNX                    | `onnx`                    | yolo11n.onnx
OpenVINO                | `openvino`                | yolo11n_openvino_model/
TensorRT                | `engine`                  | yolo11n.engine
CoreML                  | `coreml`                  | yolo11n.mlpackage
TensorFlow SavedModel   | `saved_model`             | yolo11n_saved_model/
TensorFlow GraphDef     | `pb`                      | yolo11n.pb
TensorFlow Lite         | `tflite`                  | yolo11n.tflite
TensorFlow Edge TPU     | `edgetpu`                 | yolo11n_edgetpu.tflite
TensorFlow.js           | `tfjs`                    | yolo11n_web_model/
PaddlePaddle            | `paddle`                  | yolo11n_paddle_model/
MNN                     | `mnn`                     | yolo11n.mnn
NCNN                    | `ncnn`                    | yolo11n_ncnn_model/
IMX                     | `imx`                     | yolo11n_imx_model/
RKNN                    | `rknn`                    | yolo11n_rknn_model/

Requirements:
    $ pip install "ultralytics[export]"

Python:
    from ultralytics import YOLO
    model = YOLO('yolo11n.pt')
    results = model.export(format='onnx')

CLI:
    $ yolo mode=export model=yolo11n.pt format=onnx

Inference:
    $ yolo predict model=yolo11n.pt                 # PyTorch
                         yolo11n.torchscript        # TorchScript
                         yolo11n.onnx               # ONNX Runtime or OpenCV DNN with dnn=True
                         yolo11n_openvino_model     # OpenVINO
                         yolo11n.engine             # TensorRT
                         yolo11n.mlpackage          # CoreML (macOS-only)
                         yolo11n_saved_model        # TensorFlow SavedModel
                         yolo11n.pb                 # TensorFlow GraphDef
                         yolo11n.tflite             # TensorFlow Lite
                         yolo11n_edgetpu.tflite     # TensorFlow Edge TPU
                         yolo11n_paddle_model       # PaddlePaddle
                         yolo11n.mnn                # MNN
                         yolo11n_ncnn_model         # NCNN
                         yolo11n_imx_model          # IMX
                         yolo11n_rknn_model         # RKNN

TensorFlow.js:
    $ cd .. && git clone https://github.com/zldrobit/tfjs-yolov5-example.git && cd tfjs-yolov5-example
    $ npm install
    $ ln -s ../../yolo11n_web_model public/yolo11n_web_model
    $ npm start
"""

import json
import os
import re
import shutil
import subprocess
import time
import warnings
from copy import deepcopy
from datetime import datetime
from pathlib import Path

import numpy as np
import torch

from ultralytics import __version__
from ultralytics.cfg import TASK2DATA, get_cfg
from ultralytics.data import build_dataloader
from ultralytics.data.dataset import YOLODataset
from ultralytics.data.utils import check_cls_dataset, check_det_dataset
from ultralytics.nn.autobackend import check_class_names, default_class_names
from ultralytics.nn.modules import C2f, Classify, Detect, RTDETRDecoder
from ultralytics.nn.tasks import ClassificationModel, DetectionModel, SegmentationModel, WorldModel
from ultralytics.utils import (
    ARM64,
    DEFAULT_CFG,
    IS_COLAB,
    IS_JETSON,
    LINUX,
    LOGGER,
    MACOS,
    MACOS_VERSION,
    RKNN_CHIPS,
    ROOT,
    SETTINGS,
    WINDOWS,
    YAML,
    callbacks,
    colorstr,
    get_default_args,
)
from ultralytics.utils.checks import (
    check_imgsz,
    check_is_path_safe,
    check_requirements,
    check_version,
    is_intel,
    is_sudo_available,
)
from ultralytics.utils.downloads import attempt_download_asset, get_github_assets, safe_download
from ultralytics.utils.export import export_engine, export_onnx
from ultralytics.utils.files import file_size, spaces_in_path
from ultralytics.utils.ops import Profile, nms_rotated
from ultralytics.utils.patches import arange_patch
from ultralytics.utils.torch_utils import TORCH_1_13, get_latest_opset, select_device


def export_formats():
    """Return a dictionary of Ultralytics YOLO export formats."""
    x = [
        ["PyTorch", "-", ".pt", True, True, []],
        ["TorchScript", "torchscript", ".torchscript", True, True, ["batch", "optimize", "half", "nms", "dynamic"]],
        ["ONNX", "onnx", ".onnx", True, True, ["batch", "dynamic", "half", "opset", "simplify", "nms"]],
        [
            "OpenVINO",
            "openvino",
            "_openvino_model",
            True,
            False,
            ["batch", "dynamic", "half", "int8", "nms", "fraction"],
        ],
        [
            "TensorRT",
            "engine",
            ".engine",
            False,
            True,
            ["batch", "dynamic", "half", "int8", "simplify", "nms", "fraction"],
        ],
        ["CoreML", "coreml", ".mlpackage", True, False, ["batch", "half", "int8", "nms"]],
        ["TensorFlow SavedModel", "saved_model", "_saved_model", True, True, ["batch", "int8", "keras", "nms"]],
        ["TensorFlow GraphDef", "pb", ".pb", True, True, ["batch"]],
        ["TensorFlow Lite", "tflite", ".tflite", True, False, ["batch", "half", "int8", "nms", "fraction"]],
        ["TensorFlow Edge TPU", "edgetpu", "_edgetpu.tflite", True, False, []],
        ["TensorFlow.js", "tfjs", "_web_model", True, False, ["batch", "half", "int8", "nms"]],
        ["PaddlePaddle", "paddle", "_paddle_model", True, True, ["batch"]],
        ["MNN", "mnn", ".mnn", True, True, ["batch", "half", "int8"]],
        ["NCNN", "ncnn", "_ncnn_model", True, True, ["batch", "half"]],
<<<<<<< HEAD
        ["IMX", "imx", "_imx_model", True, True, ["int8", "fraction"]],
        ["RKNN", "rknn", "_rknn_model", True, True, ["batch", "name"]],
=======
        ["IMX", "imx", "_imx_model", True, True, ["int8", "fraction", "nms"]],
        ["RKNN", "rknn", "_rknn_model", False, False, ["batch", "name"]],
>>>>>>> 23d79250
    ]
    return dict(zip(["Format", "Argument", "Suffix", "CPU", "GPU", "Arguments"], zip(*x)))


def validate_args(format, passed_args, valid_args):
    """
    Validate arguments based on the export format.

    Args:
        format (str): The export format.
        passed_args (Namespace): The arguments used during export.
        valid_args (list): List of valid arguments for the format.

    Raises:
        AssertionError: If an unsupported argument is used, or if the format lacks supported argument listings.
    """
    export_args = ["half", "int8", "dynamic", "keras", "nms", "batch", "fraction"]

    assert valid_args is not None, f"ERROR ❌️ valid arguments for '{format}' not listed."
    custom = {"batch": 1, "data": None, "device": None}  # exporter defaults
    default_args = get_cfg(DEFAULT_CFG, custom)
    for arg in export_args:
        not_default = getattr(passed_args, arg, None) != getattr(default_args, arg, None)
        if not_default:
            assert arg in valid_args, f"ERROR ❌️ argument '{arg}' is not supported for format='{format}'"


def gd_outputs(gd):
    """Return TensorFlow GraphDef model output node names."""
    name_list, input_list = [], []
    for node in gd.node:  # tensorflow.core.framework.node_def_pb2.NodeDef
        name_list.append(node.name)
        input_list.extend(node.input)
    return sorted(f"{x}:0" for x in list(set(name_list) - set(input_list)) if not x.startswith("NoOp"))


def try_export(inner_func):
    """YOLO export decorator, i.e. @try_export."""
    inner_args = get_default_args(inner_func)

    def outer_func(*args, **kwargs):
        """Export a model."""
        prefix = inner_args["prefix"]
        dt = 0.0
        try:
            with Profile() as dt:
                f, model = inner_func(*args, **kwargs)
            LOGGER.info(f"{prefix} export success ✅ {dt.t:.1f}s, saved as '{f}' ({file_size(f):.1f} MB)")
            return f, model
        except Exception as e:
            LOGGER.error(f"{prefix} export failure {dt.t:.1f}s: {e}")
            raise e

    return outer_func


class Exporter:
    """
    A class for exporting YOLO models to various formats.

    This class provides functionality to export YOLO models to different formats including ONNX, TensorRT, CoreML,
    TensorFlow, and others. It handles format validation, device selection, model preparation, and the actual export
    process for each supported format.

    Attributes:
        args (SimpleNamespace): Configuration arguments for the exporter.
        callbacks (dict): Dictionary of callback functions for different export events.
        im (torch.Tensor): Input tensor for model inference during export.
        model (torch.nn.Module): The YOLO model to be exported.
        file (Path): Path to the model file being exported.
        output_shape (tuple): Shape of the model output tensor(s).
        pretty_name (str): Formatted model name for display purposes.
        metadata (dict): Model metadata including description, author, version, etc.
        device (torch.device): Device on which the model is loaded.
        imgsz (tuple): Input image size for the model.

    Methods:
        __call__: Main export method that handles the export process.
        get_int8_calibration_dataloader: Build dataloader for INT8 calibration.
        export_torchscript: Export model to TorchScript format.
        export_onnx: Export model to ONNX format.
        export_openvino: Export model to OpenVINO format.
        export_paddle: Export model to PaddlePaddle format.
        export_mnn: Export model to MNN format.
        export_ncnn: Export model to NCNN format.
        export_coreml: Export model to CoreML format.
        export_engine: Export model to TensorRT format.
        export_saved_model: Export model to TensorFlow SavedModel format.
        export_pb: Export model to TensorFlow GraphDef format.
        export_tflite: Export model to TensorFlow Lite format.
        export_edgetpu: Export model to Edge TPU format.
        export_tfjs: Export model to TensorFlow.js format.
        export_rknn: Export model to RKNN format.
        export_imx: Export model to IMX format.

    Examples:
        Export a YOLOv8 model to ONNX format
        >>> from ultralytics.engine.exporter import Exporter
        >>> exporter = Exporter()
        >>> exporter(model="yolov8n.pt")  # exports to yolov8n.onnx

        Export with specific arguments
        >>> args = {"format": "onnx", "dynamic": True, "half": True}
        >>> exporter = Exporter(overrides=args)
        >>> exporter(model="yolov8n.pt")
    """

    def __init__(self, cfg=DEFAULT_CFG, overrides=None, _callbacks=None):
        """
        Initialize the Exporter class.

        Args:
            cfg (str, optional): Path to a configuration file.
            overrides (dict, optional): Configuration overrides.
            _callbacks (dict, optional): Dictionary of callback functions.
        """
        self.args = get_cfg(cfg, overrides)
        self.callbacks = _callbacks or callbacks.get_default_callbacks()
        callbacks.add_integration_callbacks(self)

    def __call__(self, model=None) -> str:
        """Return list of exported files/dirs after running callbacks."""
        t = time.time()
        fmt = self.args.format.lower()  # to lowercase
        if fmt in {"tensorrt", "trt"}:  # 'engine' aliases
            fmt = "engine"
        if fmt in {"mlmodel", "mlpackage", "mlprogram", "apple", "ios", "coreml"}:  # 'coreml' aliases
            fmt = "coreml"
        fmts_dict = export_formats()
        fmts = tuple(fmts_dict["Argument"][1:])  # available export formats
        if fmt not in fmts:
            import difflib

            # Get the closest match if format is invalid
            matches = difflib.get_close_matches(fmt, fmts, n=1, cutoff=0.6)  # 60% similarity required to match
            if not matches:
                raise ValueError(f"Invalid export format='{fmt}'. Valid formats are {fmts}")
            LOGGER.warning(f"Invalid export format='{fmt}', updating to format='{matches[0]}'")
            fmt = matches[0]
        flags = [x == fmt for x in fmts]
        if sum(flags) != 1:
            raise ValueError(f"Invalid export format='{fmt}'. Valid formats are {fmts}")
        (jit, onnx, xml, engine, coreml, saved_model, pb, tflite, edgetpu, tfjs, paddle, mnn, ncnn, imx, rknn) = (
            flags  # export booleans
        )

        is_tf_format = any((saved_model, pb, tflite, edgetpu, tfjs))

        # Device
        dla = None
        if engine and self.args.device is None:
            LOGGER.warning("TensorRT requires GPU export, automatically assigning device=0")
            self.args.device = "0"
        if engine and "dla" in str(self.args.device):  # convert int/list to str first
            dla = self.args.device.rsplit(":", 1)[-1]
            self.args.device = "0"  # update device to "0"
            assert dla in {"0", "1"}, f"Expected self.args.device='dla:0' or 'dla:1, but got {self.args.device}."
        if imx and self.args.device is None and torch.cuda.is_available():
            LOGGER.warning("Exporting on CPU while CUDA is available, setting device=0 for faster export on GPU.")
            self.args.device = "0"  # update device to "0"
        self.device = select_device("cpu" if self.args.device is None else self.args.device)

        # Argument compatibility checks
        fmt_keys = fmts_dict["Arguments"][flags.index(True) + 1]
        validate_args(fmt, self.args, fmt_keys)
        if imx:
            if not self.args.int8:
                LOGGER.warning("IMX export requires int8=True, setting int8=True.")
                self.args.int8 = True
            if not self.args.nms:
                LOGGER.warning("IMX export requires nms=True, setting nms=True.")
                self.args.nms = True
            if model.task not in {"detect", "pose"}:
                raise ValueError("IMX export only supported for detection and pose estimation models.")
        if not hasattr(model, "names"):
            model.names = default_class_names()
        model.names = check_class_names(model.names)
        if self.args.half and self.args.int8:
            LOGGER.warning("half=True and int8=True are mutually exclusive, setting half=False.")
            self.args.half = False
        if self.args.half and onnx and self.device.type == "cpu":
            LOGGER.warning("half=True only compatible with GPU export, i.e. use device=0")
            self.args.half = False
        self.imgsz = check_imgsz(self.args.imgsz, stride=model.stride, min_dim=2)  # check image size
        if self.args.optimize:
            assert not ncnn, "optimize=True not compatible with format='ncnn', i.e. use optimize=False"
            assert self.device.type == "cpu", "optimize=True not compatible with cuda devices, i.e. use device='cpu'"
        if rknn:
            if not self.args.name:
                LOGGER.warning(
                    "Rockchip RKNN export requires a missing 'name' arg for processor type. "
                    "Using default name='rk3588'."
                )
                self.args.name = "rk3588"
            self.args.name = self.args.name.lower()
            assert self.args.name in RKNN_CHIPS, (
                f"Invalid processor name '{self.args.name}' for Rockchip RKNN export. Valid names are {RKNN_CHIPS}."
            )
            if ARM64 and not LINUX:
                raise SystemError("RKNN export only supported on non-aarch64 Linux.")
        if self.args.int8 and tflite:
            assert not getattr(model, "end2end", False), "TFLite INT8 export not supported for end2end models."
        if self.args.nms:
            assert not isinstance(model, ClassificationModel), "'nms=True' is not valid for classification models."
            assert not (tflite and ARM64 and LINUX), "TFLite export with NMS unsupported on ARM64 Linux"
            if getattr(model, "end2end", False):
                LOGGER.warning("'nms=True' is not available for end2end models. Forcing 'nms=False'.")
                self.args.nms = False
            self.args.conf = self.args.conf or 0.25  # set conf default value for nms export
        if (engine or self.args.nms) and self.args.dynamic and self.args.batch == 1:
            LOGGER.warning(
                f"'dynamic=True' model with '{'nms=True' if self.args.nms else 'format=engine'}' requires max batch size, i.e. 'batch=16'"
            )
        if edgetpu:
            if not LINUX or ARM64:
                raise SystemError(
                    "Edge TPU export only supported on non-aarch64 Linux. See https://coral.ai/docs/edgetpu/compiler"
                )
            elif self.args.batch != 1:  # see github.com/ultralytics/ultralytics/pull/13420
                LOGGER.warning("Edge TPU export requires batch size 1, setting batch=1.")
                self.args.batch = 1
        if isinstance(model, WorldModel):
            LOGGER.warning(
                "YOLOWorld (original version) export is not supported to any format. "
                "YOLOWorldv2 models (i.e. 'yolov8s-worldv2.pt') only support export to "
                "(torchscript, onnx, openvino, engine, coreml) formats. "
                "See https://docs.ultralytics.com/models/yolo-world for details."
            )
            model.clip_model = None  # openvino int8 export error: https://github.com/ultralytics/ultralytics/pull/18445
        if self.args.int8 and not self.args.data:
            self.args.data = DEFAULT_CFG.data or TASK2DATA[getattr(model, "task", "detect")]  # assign default data
            LOGGER.warning(
                f"INT8 export requires a missing 'data' arg for calibration. Using default 'data={self.args.data}'."
            )
        if tfjs and (ARM64 and LINUX):
            raise SystemError("TF.js exports are not currently supported on ARM64 Linux")
        # Recommend OpenVINO if export and Intel CPU
        if SETTINGS.get("openvino_msg"):
            if is_intel():
                LOGGER.info(
                    "💡 ProTip: Export to OpenVINO format for best performance on Intel hardware."
                    " Learn more at https://docs.ultralytics.com/integrations/openvino/"
                )
            SETTINGS["openvino_msg"] = False

        # Input
        im = torch.zeros(self.args.batch, model.yaml.get("channels", 3), *self.imgsz).to(self.device)
        file = Path(
            getattr(model, "pt_path", None) or getattr(model, "yaml_file", None) or model.yaml.get("yaml_file", "")
        )
        if file.suffix in {".yaml", ".yml"}:
            file = Path(file.name)

        # Update model
        model = deepcopy(model).to(self.device)
        for p in model.parameters():
            p.requires_grad = False
        model.eval()
        model.float()
        model = model.fuse()

        if imx:
            from ultralytics.utils.torch_utils import FXModel

            model = FXModel(model)
        for m in model.modules():
            if isinstance(m, Classify):
                m.export = True
            if isinstance(m, (Detect, RTDETRDecoder)):  # includes all Detect subclasses like Segment, Pose, OBB
                m.dynamic = self.args.dynamic
                m.export = True
                m.format = self.args.format
                m.max_det = self.args.max_det
                m.xyxy = self.args.nms and not coreml
                if hasattr(model, "pe") and hasattr(m, "fuse"):  # for YOLOE models
                    m.fuse(model.pe.to(self.device))
            elif isinstance(m, C2f) and not is_tf_format:
                # EdgeTPU does not support FlexSplitV while split provides cleaner ONNX graph
                m.forward = m.forward_split
            if isinstance(m, Detect) and imx:
                from ultralytics.utils.tal import make_anchors

                m.anchors, m.strides = (
                    x.transpose(0, 1)
                    for x in make_anchors(
                        torch.cat([s / m.stride.unsqueeze(-1) for s in self.imgsz], dim=1), m.stride, 0.5
                    )
                )

        y = None
        for _ in range(2):  # dry runs
            y = NMSModel(model, self.args)(im) if self.args.nms and not (coreml or imx) else model(im)
        if self.args.half and onnx and self.device.type != "cpu":
            im, model = im.half(), model.half()  # to FP16

        # Filter warnings
        warnings.filterwarnings("ignore", category=torch.jit.TracerWarning)  # suppress TracerWarning
        warnings.filterwarnings("ignore", category=UserWarning)  # suppress shape prim::Constant missing ONNX warning
        warnings.filterwarnings("ignore", category=DeprecationWarning)  # suppress CoreML np.bool deprecation warning

        # Assign
        self.im = im
        self.model = model
        self.file = file
        self.output_shape = (
            tuple(y.shape)
            if isinstance(y, torch.Tensor)
            else tuple(tuple(x.shape if isinstance(x, torch.Tensor) else []) for x in y)
        )
        self.pretty_name = Path(self.model.yaml.get("yaml_file", self.file)).stem.replace("yolo", "YOLO")
        data = model.args["data"] if hasattr(model, "args") and isinstance(model.args, dict) else ""
        description = f"Ultralytics {self.pretty_name} model {f'trained on {data}' if data else ''}"
        self.metadata = {
            "description": description,
            "author": "Ultralytics",
            "date": datetime.now().isoformat(),
            "version": __version__,
            "license": "AGPL-3.0 License (https://ultralytics.com/license)",
            "docs": "https://docs.ultralytics.com",
            "stride": int(max(model.stride)),
            "task": model.task,
            "batch": self.args.batch,
            "imgsz": self.imgsz,
            "names": model.names,
            "args": {k: v for k, v in self.args if k in fmt_keys},
            "channels": model.yaml.get("channels", 3),
        }  # model metadata
        if dla is not None:
            self.metadata["dla"] = dla  # make sure `AutoBackend` uses correct dla device if it has one
        if model.task == "pose":
            self.metadata["kpt_shape"] = model.model[-1].kpt_shape

        LOGGER.info(
            f"\n{colorstr('PyTorch:')} starting from '{file}' with input shape {tuple(im.shape)} BCHW and "
            f"output shape(s) {self.output_shape} ({file_size(file):.1f} MB)"
        )
        self.run_callbacks("on_export_start")
        # Exports
        f = [""] * len(fmts)  # exported filenames
        if jit or ncnn:  # TorchScript
            f[0], _ = self.export_torchscript()
        if engine:  # TensorRT required before ONNX
            f[1], _ = self.export_engine(dla=dla)
        if onnx:  # ONNX
            f[2], _ = self.export_onnx()
        if xml:  # OpenVINO
            f[3], _ = self.export_openvino()
        if coreml:  # CoreML
            f[4], _ = self.export_coreml()
        if is_tf_format:  # TensorFlow formats
            self.args.int8 |= edgetpu
            f[5], keras_model = self.export_saved_model()
            if pb or tfjs:  # pb prerequisite to tfjs
                f[6], _ = self.export_pb(keras_model=keras_model)
            if tflite:
                f[7], _ = self.export_tflite()
            if edgetpu:
                f[8], _ = self.export_edgetpu(tflite_model=Path(f[5]) / f"{self.file.stem}_full_integer_quant.tflite")
            if tfjs:
                f[9], _ = self.export_tfjs()
        if paddle:  # PaddlePaddle
            f[10], _ = self.export_paddle()
        if mnn:  # MNN
            f[11], _ = self.export_mnn()
        if ncnn:  # NCNN
            f[12], _ = self.export_ncnn()
        if imx:
            f[13], _ = self.export_imx()
        if rknn:  # RKNN
            f[14], _ = self.export_rknn()

        # Finish
        f = [str(x) for x in f if x]  # filter out '' and None
        if any(f):
            f = str(Path(f[-1]))
            square = self.imgsz[0] == self.imgsz[1]
            s = (
                ""
                if square
                else f"WARNING ⚠️ non-PyTorch val requires square images, 'imgsz={self.imgsz}' will not "
                f"work. Use export 'imgsz={max(self.imgsz)}' if val is required."
            )
            imgsz = self.imgsz[0] if square else str(self.imgsz)[1:-1].replace(" ", "")
            predict_data = f"data={data}" if model.task == "segment" and pb else ""
            q = "int8" if self.args.int8 else "half" if self.args.half else ""  # quantization
            LOGGER.info(
                f"\nExport complete ({time.time() - t:.1f}s)"
                f"\nResults saved to {colorstr('bold', file.parent.resolve())}"
                f"\nPredict:         yolo predict task={model.task} model={f} imgsz={imgsz} {q} {predict_data}"
                f"\nValidate:        yolo val task={model.task} model={f} imgsz={imgsz} data={data} {q} {s}"
                f"\nVisualize:       https://netron.app"
            )

        self.run_callbacks("on_export_end")
        return f  # return list of exported files/dirs

    def get_int8_calibration_dataloader(self, prefix=""):
        """Build and return a dataloader for calibration of INT8 models."""
        LOGGER.info(f"{prefix} collecting INT8 calibration images from 'data={self.args.data}'")
        data = (check_cls_dataset if self.model.task == "classify" else check_det_dataset)(self.args.data)
        dataset = YOLODataset(
            data[self.args.split or "val"],
            data=data,
            fraction=self.args.fraction,
            task=self.model.task,
            imgsz=self.imgsz[0],
            augment=False,
            batch_size=self.args.batch,
        )
        n = len(dataset)
        if n < self.args.batch:
            raise ValueError(
                f"The calibration dataset ({n} images) must have at least as many images as the batch size "
                f"('batch={self.args.batch}')."
            )
        elif n < 300:
            LOGGER.warning(f"{prefix} >300 images recommended for INT8 calibration, found {n} images.")
        return build_dataloader(dataset, batch=self.args.batch, workers=0, drop_last=True)  # required for batch loading

    @try_export
    def export_torchscript(self, prefix=colorstr("TorchScript:")):
        """Export YOLO model to TorchScript format."""
        LOGGER.info(f"\n{prefix} starting export with torch {torch.__version__}...")
        f = self.file.with_suffix(".torchscript")

        ts = torch.jit.trace(NMSModel(self.model, self.args) if self.args.nms else self.model, self.im, strict=False)
        extra_files = {"config.txt": json.dumps(self.metadata)}  # torch._C.ExtraFilesMap()
        if self.args.optimize:  # https://pytorch.org/tutorials/recipes/mobile_interpreter.html
            LOGGER.info(f"{prefix} optimizing for mobile...")
            from torch.utils.mobile_optimizer import optimize_for_mobile

            optimize_for_mobile(ts)._save_for_lite_interpreter(str(f), _extra_files=extra_files)
        else:
            ts.save(str(f), _extra_files=extra_files)
        return f, None

    @try_export
    def export_onnx(self, prefix=colorstr("ONNX:")):
        """Export YOLO model to ONNX format."""
        requirements = ["onnx>=1.12.0,<1.18.0"]
        if self.args.simplify:
            requirements += ["onnxslim>=0.1.59", "onnxruntime" + ("-gpu" if torch.cuda.is_available() else "")]
        check_requirements(requirements)
        import onnx  # noqa

        opset_version = self.args.opset or get_latest_opset()
        LOGGER.info(f"\n{prefix} starting export with onnx {onnx.__version__} opset {opset_version}...")
        f = str(self.file.with_suffix(".onnx"))
        output_names = ["output0", "output1"] if isinstance(self.model, SegmentationModel) else ["output0"]
        dynamic = self.args.dynamic
        if dynamic:
            dynamic = {"images": {0: "batch", 2: "height", 3: "width"}}  # shape(1,3,640,640)
            if isinstance(self.model, SegmentationModel):
                dynamic["output0"] = {0: "batch", 2: "anchors"}  # shape(1, 116, 8400)
                dynamic["output1"] = {0: "batch", 2: "mask_height", 3: "mask_width"}  # shape(1,32,160,160)
            elif isinstance(self.model, DetectionModel):
                dynamic["output0"] = {0: "batch", 2: "anchors"}  # shape(1, 84, 8400)
            if self.args.nms:  # only batch size is dynamic with NMS
                dynamic["output0"].pop(2)
        if self.args.nms and self.model.task == "obb":
            self.args.opset = opset_version  # for NMSModel

        with arange_patch(self.args):
            export_onnx(
                NMSModel(self.model, self.args) if self.args.nms else self.model,
                self.im,
                f,
                opset=opset_version,
                input_names=["images"],
                output_names=output_names,
                dynamic=dynamic or None,
            )

        # Checks
        model_onnx = onnx.load(f)  # load onnx model

        # Simplify
        if self.args.simplify:
            try:
                import onnxslim

                LOGGER.info(f"{prefix} slimming with onnxslim {onnxslim.__version__}...")
                model_onnx = onnxslim.slim(model_onnx)

            except Exception as e:
                LOGGER.warning(f"{prefix} simplifier failure: {e}")

        # Metadata
        for k, v in self.metadata.items():
            meta = model_onnx.metadata_props.add()
            meta.key, meta.value = k, str(v)

        onnx.save(model_onnx, f)
        return f, model_onnx

    @try_export
    def export_openvino(self, prefix=colorstr("OpenVINO:")):
        """Export YOLO model to OpenVINO format."""
        # OpenVINO <= 2025.1.0 error on macOS 15.4+: https://github.com/openvinotoolkit/openvino/issues/30023"
        check_requirements("openvino>=2025.2.0" if MACOS and MACOS_VERSION >= "15.4" else "openvino>=2024.0.0")
        import openvino as ov

        LOGGER.info(f"\n{prefix} starting export with openvino {ov.__version__}...")
        assert TORCH_1_13, f"OpenVINO export requires torch>=1.13.0 but torch=={torch.__version__} is installed"
        ov_model = ov.convert_model(
            NMSModel(self.model, self.args) if self.args.nms else self.model,
            input=None if self.args.dynamic else [self.im.shape],
            example_input=self.im,
        )

        def serialize(ov_model, file):
            """Set RT info, serialize, and save metadata YAML."""
            ov_model.set_rt_info("YOLO", ["model_info", "model_type"])
            ov_model.set_rt_info(True, ["model_info", "reverse_input_channels"])
            ov_model.set_rt_info(114, ["model_info", "pad_value"])
            ov_model.set_rt_info([255.0], ["model_info", "scale_values"])
            ov_model.set_rt_info(self.args.iou, ["model_info", "iou_threshold"])
            ov_model.set_rt_info([v.replace(" ", "_") for v in self.model.names.values()], ["model_info", "labels"])
            if self.model.task != "classify":
                ov_model.set_rt_info("fit_to_window_letterbox", ["model_info", "resize_type"])

            ov.save_model(ov_model, file, compress_to_fp16=self.args.half)
            YAML.save(Path(file).parent / "metadata.yaml", self.metadata)  # add metadata.yaml

        if self.args.int8:
            fq = str(self.file).replace(self.file.suffix, f"_int8_openvino_model{os.sep}")
            fq_ov = str(Path(fq) / self.file.with_suffix(".xml").name)
            # INT8 requires nncf, nncf requires packaging>=23.2 https://github.com/openvinotoolkit/nncf/issues/3463
            check_requirements("packaging>=23.2")  # must be installed first to build nncf wheel
            check_requirements("nncf>=2.14.0")
            import nncf

            def transform_fn(data_item) -> np.ndarray:
                """Quantization transform function."""
                data_item: torch.Tensor = data_item["img"] if isinstance(data_item, dict) else data_item
                assert data_item.dtype == torch.uint8, "Input image must be uint8 for the quantization preprocessing"
                im = data_item.numpy().astype(np.float32) / 255.0  # uint8 to fp16/32 and 0-255 to 0.0-1.0
                return np.expand_dims(im, 0) if im.ndim == 3 else im

            # Generate calibration data for integer quantization
            ignored_scope = None
            if isinstance(self.model.model[-1], Detect):
                # Includes all Detect subclasses like Segment, Pose, OBB, WorldDetect, YOLOEDetect
                head_module_name = ".".join(list(self.model.named_modules())[-1][0].split(".")[:2])
                ignored_scope = nncf.IgnoredScope(  # ignore operations
                    patterns=[
                        f".*{head_module_name}/.*/Add",
                        f".*{head_module_name}/.*/Sub*",
                        f".*{head_module_name}/.*/Mul*",
                        f".*{head_module_name}/.*/Div*",
                        f".*{head_module_name}\\.dfl.*",
                    ],
                    types=["Sigmoid"],
                )

            quantized_ov_model = nncf.quantize(
                model=ov_model,
                calibration_dataset=nncf.Dataset(self.get_int8_calibration_dataloader(prefix), transform_fn),
                preset=nncf.QuantizationPreset.MIXED,
                ignored_scope=ignored_scope,
            )
            serialize(quantized_ov_model, fq_ov)
            return fq, None

        f = str(self.file).replace(self.file.suffix, f"_openvino_model{os.sep}")
        f_ov = str(Path(f) / self.file.with_suffix(".xml").name)

        serialize(ov_model, f_ov)
        return f, None

    @try_export
    def export_paddle(self, prefix=colorstr("PaddlePaddle:")):
        """Export YOLO model to PaddlePaddle format."""
        assert not IS_JETSON, "Jetson Paddle exports not supported yet"
        check_requirements(
            (
                "paddlepaddle-gpu"
                if torch.cuda.is_available()
                else "paddlepaddle==3.0.0"  # pin 3.0.0 for ARM64
                if ARM64
                else "paddlepaddle>=3.0.0",
                "x2paddle",
            )
        )
        import x2paddle  # noqa
        from x2paddle.convert import pytorch2paddle  # noqa

        LOGGER.info(f"\n{prefix} starting export with X2Paddle {x2paddle.__version__}...")
        f = str(self.file).replace(self.file.suffix, f"_paddle_model{os.sep}")

        pytorch2paddle(module=self.model, save_dir=f, jit_type="trace", input_examples=[self.im])  # export
        YAML.save(Path(f) / "metadata.yaml", self.metadata)  # add metadata.yaml
        return f, None

    @try_export
    def export_mnn(self, prefix=colorstr("MNN:")):
        """Export YOLO model to MNN format using MNN https://github.com/alibaba/MNN."""
        f_onnx, _ = self.export_onnx()  # get onnx model first

        check_requirements("MNN>=2.9.6")
        import MNN  # noqa
        from MNN.tools import mnnconvert

        # Setup and checks
        LOGGER.info(f"\n{prefix} starting export with MNN {MNN.version()}...")
        assert Path(f_onnx).exists(), f"failed to export ONNX file: {f_onnx}"
        f = str(self.file.with_suffix(".mnn"))  # MNN model file
        args = ["", "-f", "ONNX", "--modelFile", f_onnx, "--MNNModel", f, "--bizCode", json.dumps(self.metadata)]
        if self.args.int8:
            args.extend(("--weightQuantBits", "8"))
        if self.args.half:
            args.append("--fp16")
        mnnconvert.convert(args)
        # remove scratch file for model convert optimize
        convert_scratch = Path(self.file.parent / ".__convert_external_data.bin")
        if convert_scratch.exists():
            convert_scratch.unlink()
        return f, None

    @try_export
    def export_ncnn(self, prefix=colorstr("NCNN:")):
        """Export YOLO model to NCNN format using PNNX https://github.com/pnnx/pnnx."""
        check_requirements("ncnn", cmds="--no-deps")  # no deps to avoid installing opencv-python
        import ncnn  # noqa

        LOGGER.info(f"\n{prefix} starting export with NCNN {ncnn.__version__}...")
        f = Path(str(self.file).replace(self.file.suffix, f"_ncnn_model{os.sep}"))
        f_ts = self.file.with_suffix(".torchscript")

        name = Path("pnnx.exe" if WINDOWS else "pnnx")  # PNNX filename
        pnnx = name if name.is_file() else (ROOT / name)
        if not pnnx.is_file():
            LOGGER.warning(
                f"{prefix} PNNX not found. Attempting to download binary file from "
                "https://github.com/pnnx/pnnx/.\nNote PNNX Binary file must be placed in current working directory "
                f"or in {ROOT}. See PNNX repo for full installation instructions."
            )
            system = "macos" if MACOS else "windows" if WINDOWS else "linux-aarch64" if ARM64 else "linux"
            try:
                release, assets = get_github_assets(repo="pnnx/pnnx")
                asset = [x for x in assets if f"{system}.zip" in x][0]
                assert isinstance(asset, str), "Unable to retrieve PNNX repo assets"  # i.e. pnnx-20240410-macos.zip
                LOGGER.info(f"{prefix} successfully found latest PNNX asset file {asset}")
            except Exception as e:
                release = "20240410"
                asset = f"pnnx-{release}-{system}.zip"
                LOGGER.warning(f"{prefix} PNNX GitHub assets not found: {e}, using default {asset}")
            unzip_dir = safe_download(f"https://github.com/pnnx/pnnx/releases/download/{release}/{asset}", delete=True)
            if check_is_path_safe(Path.cwd(), unzip_dir):  # avoid path traversal security vulnerability
                shutil.move(src=unzip_dir / name, dst=pnnx)  # move binary to ROOT
                pnnx.chmod(0o777)  # set read, write, and execute permissions for everyone
                shutil.rmtree(unzip_dir)  # delete unzip dir

        ncnn_args = [
            f"ncnnparam={f / 'model.ncnn.param'}",
            f"ncnnbin={f / 'model.ncnn.bin'}",
            f"ncnnpy={f / 'model_ncnn.py'}",
        ]

        pnnx_args = [
            f"pnnxparam={f / 'model.pnnx.param'}",
            f"pnnxbin={f / 'model.pnnx.bin'}",
            f"pnnxpy={f / 'model_pnnx.py'}",
            f"pnnxonnx={f / 'model.pnnx.onnx'}",
        ]

        cmd = [
            str(pnnx),
            str(f_ts),
            *ncnn_args,
            *pnnx_args,
            f"fp16={int(self.args.half)}",
            f"device={self.device.type}",
            f'inputshape="{[self.args.batch, 3, *self.imgsz]}"',
        ]
        f.mkdir(exist_ok=True)  # make ncnn_model directory
        LOGGER.info(f"{prefix} running '{' '.join(cmd)}'")
        subprocess.run(cmd, check=True)

        # Remove debug files
        pnnx_files = [x.rsplit("=", 1)[-1] for x in pnnx_args]
        for f_debug in ("debug.bin", "debug.param", "debug2.bin", "debug2.param", *pnnx_files):
            Path(f_debug).unlink(missing_ok=True)

        YAML.save(f / "metadata.yaml", self.metadata)  # add metadata.yaml
        return str(f), None

    @try_export
    def export_coreml(self, prefix=colorstr("CoreML:")):
        """Export YOLO model to CoreML format."""
        mlmodel = self.args.format.lower() == "mlmodel"  # legacy *.mlmodel export format requested
        check_requirements("coremltools>=8.0")
        import coremltools as ct  # noqa

        LOGGER.info(f"\n{prefix} starting export with coremltools {ct.__version__}...")
        assert not WINDOWS, "CoreML export is not supported on Windows, please run on macOS or Linux."
        assert self.args.batch == 1, "CoreML batch sizes > 1 are not supported. Please retry at 'batch=1'."
        f = self.file.with_suffix(".mlmodel" if mlmodel else ".mlpackage")
        if f.is_dir():
            shutil.rmtree(f)

        bias = [0.0, 0.0, 0.0]
        scale = 1 / 255
        classifier_config = None
        if self.model.task == "classify":
            classifier_config = ct.ClassifierConfig(list(self.model.names.values()))
            model = self.model
        elif self.model.task == "detect":
            model = IOSDetectModel(self.model, self.im) if self.args.nms else self.model
        else:
            if self.args.nms:
                LOGGER.warning(f"{prefix} 'nms=True' is only available for Detect models like 'yolo11n.pt'.")
                # TODO CoreML Segment and Pose model pipelining
            model = self.model
        ts = torch.jit.trace(model.eval(), self.im, strict=False)  # TorchScript model

        # Based on apple's documentation it is better to leave out the minimum_deployment target and let that get set
        # Internally based on the model conversion and output type.
        # Setting minimum_depoloyment_target >= iOS16 will require setting compute_precision=ct.precision.FLOAT32.
        # iOS16 adds in better support for FP16, but none of the CoreML NMS specifications handle FP16 as input.
        ct_model = ct.convert(
            ts,
            inputs=[ct.ImageType("image", shape=self.im.shape, scale=scale, bias=bias)],  # expects ct.TensorType
            classifier_config=classifier_config,
            convert_to="neuralnetwork" if mlmodel else "mlprogram",
        )
        bits, mode = (8, "kmeans") if self.args.int8 else (16, "linear") if self.args.half else (32, None)
        if bits < 32:
            if "kmeans" in mode:
                check_requirements("scikit-learn")  # scikit-learn package required for k-means quantization
            if mlmodel:
                ct_model = ct.models.neural_network.quantization_utils.quantize_weights(ct_model, bits, mode)
            elif bits == 8:  # mlprogram already quantized to FP16
                import coremltools.optimize.coreml as cto

                op_config = cto.OpPalettizerConfig(mode="kmeans", nbits=bits, weight_threshold=512)
                config = cto.OptimizationConfig(global_config=op_config)
                ct_model = cto.palettize_weights(ct_model, config=config)
        if self.args.nms and self.model.task == "detect":
            if mlmodel:
                weights_dir = None
            else:
                ct_model.save(str(f))  # save otherwise weights_dir does not exist
                weights_dir = str(f / "Data/com.apple.CoreML/weights")
            ct_model = self._pipeline_coreml(ct_model, weights_dir=weights_dir)

        m = self.metadata  # metadata dict
        ct_model.short_description = m.pop("description")
        ct_model.author = m.pop("author")
        ct_model.license = m.pop("license")
        ct_model.version = m.pop("version")
        ct_model.user_defined_metadata.update({k: str(v) for k, v in m.items()})
        if self.model.task == "classify":
            ct_model.user_defined_metadata.update({"com.apple.coreml.model.preview.type": "imageClassifier"})

        try:
            ct_model.save(str(f))  # save *.mlpackage
        except Exception as e:
            LOGGER.warning(
                f"{prefix} CoreML export to *.mlpackage failed ({e}), reverting to *.mlmodel export. "
                f"Known coremltools Python 3.11 and Windows bugs https://github.com/apple/coremltools/issues/1928."
            )
            f = f.with_suffix(".mlmodel")
            ct_model.save(str(f))
        return f, ct_model

    @try_export
    def export_engine(self, dla=None, prefix=colorstr("TensorRT:")):
        """Export YOLO model to TensorRT format https://developer.nvidia.com/tensorrt."""
        assert self.im.device.type != "cpu", "export running on CPU but must be on GPU, i.e. use 'device=0'"
        f_onnx, _ = self.export_onnx()  # run before TRT import https://github.com/ultralytics/ultralytics/issues/7016

        try:
            import tensorrt as trt  # noqa
        except ImportError:
            if LINUX:
                check_requirements("tensorrt>7.0.0,!=10.1.0")
            import tensorrt as trt  # noqa
        check_version(trt.__version__, ">=7.0.0", hard=True)
        check_version(trt.__version__, "!=10.1.0", msg="https://github.com/ultralytics/ultralytics/pull/14239")

        # Setup and checks
        LOGGER.info(f"\n{prefix} starting export with TensorRT {trt.__version__}...")
        assert Path(f_onnx).exists(), f"failed to export ONNX file: {f_onnx}"
        f = self.file.with_suffix(".engine")  # TensorRT engine file
        export_engine(
            f_onnx,
            f,
            self.args.workspace,
            self.args.half,
            self.args.int8,
            self.args.dynamic,
            self.im.shape,
            dla=dla,
            dataset=self.get_int8_calibration_dataloader(prefix) if self.args.int8 else None,
            metadata=self.metadata,
            verbose=self.args.verbose,
            prefix=prefix,
        )

        return f, None

    @try_export
    def export_saved_model(self, prefix=colorstr("TensorFlow SavedModel:")):
        """Export YOLO model to TensorFlow SavedModel format."""
        cuda = torch.cuda.is_available()
        try:
            import tensorflow as tf  # noqa
        except ImportError:
            check_requirements("tensorflow>=2.0.0")
            import tensorflow as tf  # noqa
        check_requirements(
            (
                "tf_keras",  # required by 'onnx2tf' package
                "sng4onnx>=1.0.1",  # required by 'onnx2tf' package
                "onnx_graphsurgeon>=0.3.26",  # required by 'onnx2tf' package
                "ai-edge-litert>=1.2.0,<1.4.0",  # required by 'onnx2tf' package
                "onnx>=1.12.0,<1.18.0",
                "onnx2tf>=1.26.3",
                "onnxslim>=0.1.59",
                "onnxruntime-gpu" if cuda else "onnxruntime",
                "protobuf>=5",
            ),
            cmds="--extra-index-url https://pypi.ngc.nvidia.com",  # onnx_graphsurgeon only on NVIDIA
        )

        LOGGER.info(f"\n{prefix} starting export with tensorflow {tf.__version__}...")
        check_version(
            tf.__version__,
            ">=2.0.0",
            name="tensorflow",
            verbose=True,
            msg="https://github.com/ultralytics/ultralytics/issues/5161",
        )
        f = Path(str(self.file).replace(self.file.suffix, "_saved_model"))
        if f.is_dir():
            shutil.rmtree(f)  # delete output folder

        # Pre-download calibration file to fix https://github.com/PINTO0309/onnx2tf/issues/545
        onnx2tf_file = Path("calibration_image_sample_data_20x128x128x3_float32.npy")
        if not onnx2tf_file.exists():
            attempt_download_asset(f"{onnx2tf_file}.zip", unzip=True, delete=True)

        # Export to ONNX
        self.args.simplify = True
        f_onnx, _ = self.export_onnx()

        # Export to TF
        np_data = None
        if self.args.int8:
            tmp_file = f / "tmp_tflite_int8_calibration_images.npy"  # int8 calibration images file
            if self.args.data:
                f.mkdir()
                images = [batch["img"] for batch in self.get_int8_calibration_dataloader(prefix)]
                images = torch.nn.functional.interpolate(torch.cat(images, 0).float(), size=self.imgsz).permute(
                    0, 2, 3, 1
                )
                np.save(str(tmp_file), images.numpy().astype(np.float32))  # BHWC
                np_data = [["images", tmp_file, [[[[0, 0, 0]]]], [[[[255, 255, 255]]]]]]

        import onnx2tf  # scoped for after ONNX export for reduced conflict during import

        LOGGER.info(f"{prefix} starting TFLite export with onnx2tf {onnx2tf.__version__}...")
        keras_model = onnx2tf.convert(
            input_onnx_file_path=f_onnx,
            output_folder_path=str(f),
            not_use_onnxsim=True,
            verbosity="error",  # note INT8-FP16 activation bug https://github.com/ultralytics/ultralytics/issues/15873
            output_integer_quantized_tflite=self.args.int8,
            quant_type="per-tensor",  # "per-tensor" (faster) or "per-channel" (slower but more accurate)
            custom_input_op_name_np_data_path=np_data,
            enable_batchmatmul_unfold=True,  # fix lower no. of detected objects on GPU delegate
            output_signaturedefs=True,  # fix error with Attention block group convolution
            disable_group_convolution=self.args.format in {"tfjs", "edgetpu"},  # fix error with group convolution
        )
        YAML.save(f / "metadata.yaml", self.metadata)  # add metadata.yaml

        # Remove/rename TFLite models
        if self.args.int8:
            tmp_file.unlink(missing_ok=True)
            for file in f.rglob("*_dynamic_range_quant.tflite"):
                file.rename(file.with_name(file.stem.replace("_dynamic_range_quant", "_int8") + file.suffix))
            for file in f.rglob("*_integer_quant_with_int16_act.tflite"):
                file.unlink()  # delete extra fp16 activation TFLite files

        # Add TFLite metadata
        for file in f.rglob("*.tflite"):
            f.unlink() if "quant_with_int16_act.tflite" in str(f) else self._add_tflite_metadata(file)

        return str(f), keras_model  # or keras_model = tf.saved_model.load(f, tags=None, options=None)

    @try_export
    def export_pb(self, keras_model, prefix=colorstr("TensorFlow GraphDef:")):
        """Export YOLO model to TensorFlow GraphDef *.pb format https://github.com/leimao/Frozen-Graph-TensorFlow."""
        import tensorflow as tf  # noqa
        from tensorflow.python.framework.convert_to_constants import convert_variables_to_constants_v2  # noqa

        LOGGER.info(f"\n{prefix} starting export with tensorflow {tf.__version__}...")
        f = self.file.with_suffix(".pb")

        m = tf.function(lambda x: keras_model(x))  # full model
        m = m.get_concrete_function(tf.TensorSpec(keras_model.inputs[0].shape, keras_model.inputs[0].dtype))
        frozen_func = convert_variables_to_constants_v2(m)
        frozen_func.graph.as_graph_def()
        tf.io.write_graph(graph_or_graph_def=frozen_func.graph, logdir=str(f.parent), name=f.name, as_text=False)
        return f, None

    @try_export
    def export_tflite(self, prefix=colorstr("TensorFlow Lite:")):
        """Export YOLO model to TensorFlow Lite format."""
        # BUG https://github.com/ultralytics/ultralytics/issues/13436
        import tensorflow as tf  # noqa

        LOGGER.info(f"\n{prefix} starting export with tensorflow {tf.__version__}...")
        saved_model = Path(str(self.file).replace(self.file.suffix, "_saved_model"))
        if self.args.int8:
            f = saved_model / f"{self.file.stem}_int8.tflite"  # fp32 in/out
        elif self.args.half:
            f = saved_model / f"{self.file.stem}_float16.tflite"  # fp32 in/out
        else:
            f = saved_model / f"{self.file.stem}_float32.tflite"
        return str(f), None

    @try_export
    def export_edgetpu(self, tflite_model="", prefix=colorstr("Edge TPU:")):
        """Export YOLO model to Edge TPU format https://coral.ai/docs/edgetpu/models-intro/."""
        cmd = "edgetpu_compiler --version"
        help_url = "https://coral.ai/docs/edgetpu/compiler/"
        assert LINUX, f"export only supported on Linux. See {help_url}"
        if subprocess.run(cmd, stdout=subprocess.DEVNULL, stderr=subprocess.DEVNULL, shell=True).returncode != 0:
            LOGGER.info(f"\n{prefix} export requires Edge TPU compiler. Attempting install from {help_url}")
            for c in (
                "curl https://packages.cloud.google.com/apt/doc/apt-key.gpg | sudo apt-key add -",
                'echo "deb https://packages.cloud.google.com/apt coral-edgetpu-stable main" | '
                "sudo tee /etc/apt/sources.list.d/coral-edgetpu.list",
                "sudo apt-get update",
                "sudo apt-get install edgetpu-compiler",
            ):
                subprocess.run(c if is_sudo_available() else c.replace("sudo ", ""), shell=True, check=True)
        ver = subprocess.run(cmd, shell=True, capture_output=True, check=True).stdout.decode().rsplit(maxsplit=1)[-1]

        LOGGER.info(f"\n{prefix} starting export with Edge TPU compiler {ver}...")
        f = str(tflite_model).replace(".tflite", "_edgetpu.tflite")  # Edge TPU model

        cmd = (
            "edgetpu_compiler "
            f'--out_dir "{Path(f).parent}" '
            "--show_operations "
            "--search_delegate "
            "--delegate_search_step 30 "
            "--timeout_sec 180 "
            f'"{tflite_model}"'
        )
        LOGGER.info(f"{prefix} running '{cmd}'")
        subprocess.run(cmd, shell=True)
        self._add_tflite_metadata(f)
        return f, None

    @try_export
    def export_tfjs(self, prefix=colorstr("TensorFlow.js:")):
        """Export YOLO model to TensorFlow.js format."""
        check_requirements("tensorflowjs")
        import tensorflow as tf
        import tensorflowjs as tfjs  # noqa

        LOGGER.info(f"\n{prefix} starting export with tensorflowjs {tfjs.__version__}...")
        f = str(self.file).replace(self.file.suffix, "_web_model")  # js dir
        f_pb = str(self.file.with_suffix(".pb"))  # *.pb path

        gd = tf.Graph().as_graph_def()  # TF GraphDef
        with open(f_pb, "rb") as file:
            gd.ParseFromString(file.read())
        outputs = ",".join(gd_outputs(gd))
        LOGGER.info(f"\n{prefix} output node names: {outputs}")

        quantization = "--quantize_float16" if self.args.half else "--quantize_uint8" if self.args.int8 else ""
        with spaces_in_path(f_pb) as fpb_, spaces_in_path(f) as f_:  # exporter can not handle spaces in path
            cmd = (
                "tensorflowjs_converter "
                f'--input_format=tf_frozen_model {quantization} --output_node_names={outputs} "{fpb_}" "{f_}"'
            )
            LOGGER.info(f"{prefix} running '{cmd}'")
            subprocess.run(cmd, shell=True)

        if " " in f:
            LOGGER.warning(f"{prefix} your model may not work correctly with spaces in path '{f}'.")

        # Add metadata
        YAML.save(Path(f) / "metadata.yaml", self.metadata)  # add metadata.yaml
        return f, None

    @try_export
    def export_rknn(self, prefix=colorstr("RKNN:")):
        """Export YOLO model to RKNN format."""
        LOGGER.info(f"\n{prefix} starting export with rknn-toolkit2...")

        # prevent 'rknn-toolkit2' from installing additional dependencies
        check_requirements("rknn-toolkit2", cmds="--no-deps")
        if IS_COLAB:
            # Prevent 'exit' from closing the notebook https://github.com/airockchip/rknn-toolkit2/issues/259
            import builtins

            builtins.exit = lambda: None

        from rknn.api import RKNN

        f, _ = self.export_onnx()
        export_path = Path(f"{Path(f).stem}_rknn_model")
        export_path.mkdir(exist_ok=True)

        rknn = RKNN(verbose=False)
        rknn.config(mean_values=[[0, 0, 0]], std_values=[[255, 255, 255]], target_platform=self.args.name)
        rknn.load_onnx(model=f)
        rknn.build(do_quantization=False)  # TODO: Add quantization support
        f = f.replace(".onnx", f"-{self.args.name}.rknn")
        rknn.export_rknn(f"{export_path / f}")
        YAML.save(export_path / "metadata.yaml", self.metadata)
        return export_path, None

    @try_export
    def export_imx(self, prefix=colorstr("IMX:")):
        """Export YOLO model to IMX format."""
        gptq = False
        assert LINUX, (
            "export only supported on Linux. "
            "See https://developer.aitrios.sony-semicon.com/en/raspberrypi-ai-camera/documentation/imx500-converter"
        )
        if getattr(self.model, "end2end", False):
            raise ValueError("IMX export is not supported for end2end models.")
        check_requirements(
            ("model-compression-toolkit>=2.4.1", "sony-custom-layers>=0.3.0", "edge-mdt-tpc>=1.1.0", "pydantic<=2.11.7")
        )
        check_requirements("imx500-converter[pt]>=3.16.1")  # Separate requirements for imx500-converter
        check_requirements("mct-quantizers>=1.6.0")  # Separate for compatibility with model-compression-toolkit

        import model_compression_toolkit as mct
        import onnx
        from edgemdt_tpc import get_target_platform_capabilities
        from sony_custom_layers.pytorch import multiclass_nms_with_indices

        LOGGER.info(f"\n{prefix} starting export with model_compression_toolkit {mct.__version__}...")

        # Install Java>=17
        try:
            java_output = subprocess.run(["java", "--version"], check=True, capture_output=True).stdout.decode()
            version_match = re.search(r"(?:openjdk|java) (\d+)", java_output)
            java_version = int(version_match.group(1)) if version_match else 0
            assert java_version >= 17, "Java version too old"
        except (FileNotFoundError, subprocess.CalledProcessError, AssertionError):
            cmd = (["sudo"] if is_sudo_available() else []) + ["apt", "install", "-y", "openjdk-21-jre"]
            subprocess.run(cmd, check=True)

        def representative_dataset_gen(dataloader=self.get_int8_calibration_dataloader(prefix)):
            for batch in dataloader:
                img = batch["img"]
                img = img / 255.0
                yield [img]

        tpc = get_target_platform_capabilities(tpc_version="4.0", device_type="imx500")

        bit_cfg = mct.core.BitWidthConfig()
        if "C2PSA" in self.model.__str__():  # YOLO11
            if self.model.task == "detect":
                layer_names = ["sub", "mul_2", "add_14", "cat_21"]
                weights_memory = 2585350.2439
                n_layers = 238  # 238 layers for fused YOLO11n
            elif self.model.task == "pose":
                layer_names = ["sub", "mul_2", "add_14", "cat_22", "cat_23", "mul_4", "add_15"]
                weights_memory = 2437771.67
                n_layers = 257  # 257 layers for fused YOLO11n-pose
        else:  # YOLOv8
            if self.model.task == "detect":
                layer_names = ["sub", "mul", "add_6", "cat_17"]
                weights_memory = 2550540.8
                n_layers = 168  # 168 layers for fused YOLOv8n
            elif self.model.task == "pose":
                layer_names = ["add_7", "mul_2", "cat_19", "mul", "sub", "add_6", "cat_18"]
                weights_memory = 2482451.85
                n_layers = 187  # 187 layers for fused YOLO11n-pose

        # Check if the model has the expected number of layers
        if len(list(self.model.modules())) != n_layers:
            raise ValueError("IMX export only supported for YOLOv8n and YOLO11n models.")

        for layer_name in layer_names:
            bit_cfg.set_manual_activation_bit_width([mct.core.common.network_editors.NodeNameFilter(layer_name)], 16)

        config = mct.core.CoreConfig(
            mixed_precision_config=mct.core.MixedPrecisionQuantizationConfig(num_of_images=10),
            quantization_config=mct.core.QuantizationConfig(concat_threshold_update=True),
            bit_width_config=bit_cfg,
        )

        resource_utilization = mct.core.ResourceUtilization(weights_memory=weights_memory)

        quant_model = (
            mct.gptq.pytorch_gradient_post_training_quantization(  # Perform Gradient-Based Post Training Quantization
                model=self.model,
                representative_data_gen=representative_dataset_gen,
                target_resource_utilization=resource_utilization,
                gptq_config=mct.gptq.get_pytorch_gptq_config(
                    n_epochs=1000, use_hessian_based_weights=False, use_hessian_sample_attention=False
                ),
                core_config=config,
                target_platform_capabilities=tpc,
            )[0]
            if gptq
            else mct.ptq.pytorch_post_training_quantization(  # Perform post training quantization
                in_module=self.model,
                representative_data_gen=representative_dataset_gen,
                target_resource_utilization=resource_utilization,
                core_config=config,
                target_platform_capabilities=tpc,
            )[0]
        )

        class NMSWrapper(torch.nn.Module):
            """Wrap PyTorch Module with multiclass_nms layer from sony_custom_layers."""

            def __init__(
                self,
                model: torch.nn.Module,
                score_threshold: float = 0.001,
                iou_threshold: float = 0.7,
                max_detections: int = 300,
                task: str = "detect",
            ):
                """
                Initialize NMSWrapper with PyTorch Module and NMS parameters.

                Args:
                    model (torch.nn.Module): Model instance.
                    score_threshold (float): Score threshold for non-maximum suppression.
                    iou_threshold (float): Intersection over union threshold for non-maximum suppression.
                    max_detections (int): The number of detections to return.
                    task (str): Task type, either 'detect' or 'pose'.
                """
                super().__init__()
                self.model = model
                self.score_threshold = score_threshold
                self.iou_threshold = iou_threshold
                self.max_detections = max_detections
                self.task = task

            def forward(self, images):
                """Forward pass with model inference and NMS post-processing."""
                # model inference
                outputs = self.model(images)

                boxes, scores = outputs[0], outputs[1]
                nms_outputs = multiclass_nms_with_indices(
                    boxes=boxes,
                    scores=scores,
                    score_threshold=self.score_threshold,
                    iou_threshold=self.iou_threshold,
                    max_detections=self.max_detections,
                )
                if self.task == "pose":
                    kpts = outputs[2]  # (bs, max_detections, kpts 17*3)
                    out_kpts = torch.gather(kpts, 1, nms_outputs.indices.unsqueeze(-1).expand(-1, -1, kpts.size(-1)))
                    return nms_outputs.boxes, nms_outputs.scores, nms_outputs.labels, out_kpts
                return nms_outputs

        quant_model = NMSWrapper(
            model=quant_model,
            score_threshold=self.args.conf or 0.001,
            iou_threshold=self.args.iou,
            max_detections=self.args.max_det,
            task=self.model.task,
        ).to(self.device)

        f = Path(str(self.file).replace(self.file.suffix, "_imx_model"))
        f.mkdir(exist_ok=True)
        onnx_model = f / Path(str(self.file.name).replace(self.file.suffix, "_imx.onnx"))  # js dir
        mct.exporter.pytorch_export_model(
            model=quant_model, save_model_path=onnx_model, repr_dataset=representative_dataset_gen
        )

        model_onnx = onnx.load(onnx_model)  # load onnx model
        for k, v in self.metadata.items():
            meta = model_onnx.metadata_props.add()
            meta.key, meta.value = k, str(v)

        onnx.save(model_onnx, onnx_model)

        subprocess.run(
            ["imxconv-pt", "-i", str(onnx_model), "-o", str(f), "--no-input-persistency", "--overwrite-output"],
            check=True,
        )

        # Needed for imx models.
        with open(f / "labels.txt", "w", encoding="utf-8") as file:
            file.writelines([f"{name}\n" for _, name in self.model.names.items()])

        return f, None

    def _add_tflite_metadata(self, file):
        """Add metadata to *.tflite models per https://ai.google.dev/edge/litert/models/metadata."""
        import zipfile

        with zipfile.ZipFile(file, "a", zipfile.ZIP_DEFLATED) as zf:
            zf.writestr("metadata.json", json.dumps(self.metadata, indent=2))

    def _pipeline_coreml(self, model, weights_dir=None, prefix=colorstr("CoreML Pipeline:")):
        """Create CoreML pipeline with NMS for YOLO detection models."""
        import coremltools as ct  # noqa

        LOGGER.info(f"{prefix} starting pipeline with coremltools {ct.__version__}...")
        _, _, h, w = list(self.im.shape)  # BCHW

        # Output shapes
        spec = model.get_spec()
        out0, out1 = iter(spec.description.output)
        if MACOS:
            from PIL import Image

            img = Image.new("RGB", (w, h))  # w=192, h=320
            out = model.predict({"image": img})
            out0_shape = out[out0.name].shape  # (3780, 80)
            out1_shape = out[out1.name].shape  # (3780, 4)
        else:  # linux and windows can not run model.predict(), get sizes from PyTorch model output y
            out0_shape = self.output_shape[2], self.output_shape[1] - 4  # (3780, 80)
            out1_shape = self.output_shape[2], 4  # (3780, 4)

        # Checks
        names = self.metadata["names"]
        nx, ny = spec.description.input[0].type.imageType.width, spec.description.input[0].type.imageType.height
        _, nc = out0_shape  # number of anchors, number of classes
        assert len(names) == nc, f"{len(names)} names found for nc={nc}"  # check

        # Define output shapes (missing)
        out0.type.multiArrayType.shape[:] = out0_shape  # (3780, 80)
        out1.type.multiArrayType.shape[:] = out1_shape  # (3780, 4)

        # Model from spec
        model = ct.models.MLModel(spec, weights_dir=weights_dir)

        # 3. Create NMS protobuf
        nms_spec = ct.proto.Model_pb2.Model()
        nms_spec.specificationVersion = spec.specificationVersion
        for i in range(2):
            decoder_output = model._spec.description.output[i].SerializeToString()
            nms_spec.description.input.add()
            nms_spec.description.input[i].ParseFromString(decoder_output)
            nms_spec.description.output.add()
            nms_spec.description.output[i].ParseFromString(decoder_output)

        nms_spec.description.output[0].name = "confidence"
        nms_spec.description.output[1].name = "coordinates"

        output_sizes = [nc, 4]
        for i in range(2):
            ma_type = nms_spec.description.output[i].type.multiArrayType
            ma_type.shapeRange.sizeRanges.add()
            ma_type.shapeRange.sizeRanges[0].lowerBound = 0
            ma_type.shapeRange.sizeRanges[0].upperBound = -1
            ma_type.shapeRange.sizeRanges.add()
            ma_type.shapeRange.sizeRanges[1].lowerBound = output_sizes[i]
            ma_type.shapeRange.sizeRanges[1].upperBound = output_sizes[i]
            del ma_type.shape[:]

        nms = nms_spec.nonMaximumSuppression
        nms.confidenceInputFeatureName = out0.name  # 1x507x80
        nms.coordinatesInputFeatureName = out1.name  # 1x507x4
        nms.confidenceOutputFeatureName = "confidence"
        nms.coordinatesOutputFeatureName = "coordinates"
        nms.iouThresholdInputFeatureName = "iouThreshold"
        nms.confidenceThresholdInputFeatureName = "confidenceThreshold"
        nms.iouThreshold = self.args.iou
        nms.confidenceThreshold = self.args.conf
        nms.pickTop.perClass = True
        nms.stringClassLabels.vector.extend(names.values())
        nms_model = ct.models.MLModel(nms_spec)

        # 4. Pipeline models together
        pipeline = ct.models.pipeline.Pipeline(
            input_features=[
                ("image", ct.models.datatypes.Array(3, ny, nx)),
                ("iouThreshold", ct.models.datatypes.Double()),
                ("confidenceThreshold", ct.models.datatypes.Double()),
            ],
            output_features=["confidence", "coordinates"],
        )
        pipeline.add_model(model)
        pipeline.add_model(nms_model)

        # Correct datatypes
        pipeline.spec.description.input[0].ParseFromString(model._spec.description.input[0].SerializeToString())
        pipeline.spec.description.output[0].ParseFromString(nms_model._spec.description.output[0].SerializeToString())
        pipeline.spec.description.output[1].ParseFromString(nms_model._spec.description.output[1].SerializeToString())

        # Update metadata
        pipeline.spec.specificationVersion = spec.specificationVersion
        pipeline.spec.description.metadata.userDefined.update(
            {"IoU threshold": str(nms.iouThreshold), "Confidence threshold": str(nms.confidenceThreshold)}
        )

        # Save the model
        model = ct.models.MLModel(pipeline.spec, weights_dir=weights_dir)
        model.input_description["image"] = "Input image"
        model.input_description["iouThreshold"] = f"(optional) IoU threshold override (default: {nms.iouThreshold})"
        model.input_description["confidenceThreshold"] = (
            f"(optional) Confidence threshold override (default: {nms.confidenceThreshold})"
        )
        model.output_description["confidence"] = 'Boxes × Class confidence (see user-defined metadata "classes")'
        model.output_description["coordinates"] = "Boxes × [x, y, width, height] (relative to image size)"
        LOGGER.info(f"{prefix} pipeline success")
        return model

    def add_callback(self, event: str, callback):
        """Append the given callback to the specified event."""
        self.callbacks[event].append(callback)

    def run_callbacks(self, event: str):
        """Execute all callbacks for a given event."""
        for callback in self.callbacks.get(event, []):
            callback(self)


class IOSDetectModel(torch.nn.Module):
    """Wrap an Ultralytics YOLO model for Apple iOS CoreML export."""

    def __init__(self, model, im):
        """
        Initialize the IOSDetectModel class with a YOLO model and example image.

        Args:
            model (torch.nn.Module): The YOLO model to wrap.
            im (torch.Tensor): Example input tensor with shape (B, C, H, W).
        """
        super().__init__()
        _, _, h, w = im.shape  # batch, channel, height, width
        self.model = model
        self.nc = len(model.names)  # number of classes
        if w == h:
            self.normalize = 1.0 / w  # scalar
        else:
            self.normalize = torch.tensor([1.0 / w, 1.0 / h, 1.0 / w, 1.0 / h])  # broadcast (slower, smaller)

    def forward(self, x):
        """Normalize predictions of object detection model with input size-dependent factors."""
        xywh, cls = self.model(x)[0].transpose(0, 1).split((4, self.nc), 1)
        return cls, xywh * self.normalize  # confidence (3780, 80), coordinates (3780, 4)


class NMSModel(torch.nn.Module):
    """Model wrapper with embedded NMS for Detect, Segment, Pose and OBB."""

    def __init__(self, model, args):
        """
        Initialize the NMSModel.

        Args:
            model (torch.nn.Module): The model to wrap with NMS postprocessing.
            args (Namespace): The export arguments.
        """
        super().__init__()
        self.model = model
        self.args = args
        self.obb = model.task == "obb"
        self.is_tf = self.args.format in frozenset({"saved_model", "tflite", "tfjs"})

    def forward(self, x):
        """
        Perform inference with NMS post-processing. Supports Detect, Segment, OBB and Pose.

        Args:
            x (torch.Tensor): The preprocessed tensor with shape (N, 3, H, W).

        Returns:
            (torch.Tensor): List of detections, each an (N, max_det, 4 + 2 + extra_shape) Tensor where N is the
                number of detections after NMS.
        """
        from functools import partial

        from torchvision.ops import nms

        preds = self.model(x)
        pred = preds[0] if isinstance(preds, tuple) else preds
        kwargs = dict(device=pred.device, dtype=pred.dtype)
        bs = pred.shape[0]
        pred = pred.transpose(-1, -2)  # shape(1,84,6300) to shape(1,6300,84)
        extra_shape = pred.shape[-1] - (4 + len(self.model.names))  # extras from Segment, OBB, Pose
        if self.args.dynamic and self.args.batch > 1:  # batch size needs to always be same due to loop unroll
            pad = torch.zeros(torch.max(torch.tensor(self.args.batch - bs), torch.tensor(0)), *pred.shape[1:], **kwargs)
            pred = torch.cat((pred, pad))
        boxes, scores, extras = pred.split([4, len(self.model.names), extra_shape], dim=2)
        scores, classes = scores.max(dim=-1)
        self.args.max_det = min(pred.shape[1], self.args.max_det)  # in case num_anchors < max_det
        # (N, max_det, 4 coords + 1 class score + 1 class label + extra_shape).
        out = torch.zeros(pred.shape[0], self.args.max_det, boxes.shape[-1] + 2 + extra_shape, **kwargs)
        for i in range(bs):
            box, cls, score, extra = boxes[i], classes[i], scores[i], extras[i]
            mask = score > self.args.conf
            if self.is_tf:
                # TFLite GatherND error if mask is empty
                score *= mask
                # Explicit length otherwise reshape error, hardcoded to `self.args.max_det * 5`
                mask = score.topk(min(self.args.max_det * 5, score.shape[0])).indices
            box, score, cls, extra = box[mask], score[mask], cls[mask], extra[mask]
            nmsbox = box.clone()
            # `8` is the minimum value experimented to get correct NMS results for obb
            multiplier = 8 if self.obb else 1
            # Normalize boxes for NMS since large values for class offset causes issue with int8 quantization
            if self.args.format == "tflite":  # TFLite is already normalized
                nmsbox *= multiplier
            else:
                nmsbox = multiplier * nmsbox / torch.tensor(x.shape[2:], **kwargs).max()
            if not self.args.agnostic_nms:  # class-specific NMS
                end = 2 if self.obb else 4
                # fully explicit expansion otherwise reshape error
                # large max_wh causes issues when quantizing
                cls_offset = cls.reshape(-1, 1).expand(nmsbox.shape[0], end)
                offbox = nmsbox[:, :end] + cls_offset * multiplier
                nmsbox = torch.cat((offbox, nmsbox[:, end:]), dim=-1)
            nms_fn = (
                partial(
                    nms_rotated,
                    use_triu=not (
                        self.is_tf
                        or (self.args.opset or 14) < 14
                        or (self.args.format == "openvino" and self.args.int8)  # OpenVINO int8 error with triu
                    ),
                )
                if self.obb
                else nms
            )
            keep = nms_fn(
                torch.cat([nmsbox, extra], dim=-1) if self.obb else nmsbox,
                score,
                self.args.iou,
            )[: self.args.max_det]
            dets = torch.cat(
                [box[keep], score[keep].view(-1, 1), cls[keep].view(-1, 1).to(out.dtype), extra[keep]], dim=-1
            )
            # Zero-pad to max_det size to avoid reshape error
            pad = (0, 0, 0, self.args.max_det - dets.shape[0])
            out[i] = torch.nn.functional.pad(dets, pad)
        return (out[:bs], preds[1]) if self.model.task == "segment" else out[:bs]<|MERGE_RESOLUTION|>--- conflicted
+++ resolved
@@ -143,13 +143,8 @@
         ["PaddlePaddle", "paddle", "_paddle_model", True, True, ["batch"]],
         ["MNN", "mnn", ".mnn", True, True, ["batch", "half", "int8"]],
         ["NCNN", "ncnn", "_ncnn_model", True, True, ["batch", "half"]],
-<<<<<<< HEAD
-        ["IMX", "imx", "_imx_model", True, True, ["int8", "fraction"]],
-        ["RKNN", "rknn", "_rknn_model", True, True, ["batch", "name"]],
-=======
         ["IMX", "imx", "_imx_model", True, True, ["int8", "fraction", "nms"]],
         ["RKNN", "rknn", "_rknn_model", False, False, ["batch", "name"]],
->>>>>>> 23d79250
     ]
     return dict(zip(["Format", "Argument", "Suffix", "CPU", "GPU", "Arguments"], zip(*x)))
 
