# Ultralytics 🚀 AGPL-3.0 License - https://ultralytics.com/license

from .model import SAM
<<<<<<< HEAD
from .predict import Predictor, SAM2Predictor, SAM2VideoPredictor
from .predict import SAM2DynamicInteractivePredictor
=======
from .predict import Predictor, SAM2DynamicInteractivePredictor, SAM2Predictor, SAM2VideoPredictor
>>>>>>> c4d62bcd

__all__ = (
    "SAM",
    "Predictor",
    "SAM2Predictor",
    "SAM2VideoPredictor",
    "SAM2DynamicInteractivePredictor",
)  # tuple or list of exportable items<|MERGE_RESOLUTION|>--- conflicted
+++ resolved
@@ -1,12 +1,7 @@
 # Ultralytics 🚀 AGPL-3.0 License - https://ultralytics.com/license
 
 from .model import SAM
-<<<<<<< HEAD
-from .predict import Predictor, SAM2Predictor, SAM2VideoPredictor
-from .predict import SAM2DynamicInteractivePredictor
-=======
 from .predict import Predictor, SAM2DynamicInteractivePredictor, SAM2Predictor, SAM2VideoPredictor
->>>>>>> c4d62bcd
 
 __all__ = (
     "SAM",
